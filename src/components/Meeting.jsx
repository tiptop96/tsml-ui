--- conflicted
+++ resolved
@@ -74,16 +74,6 @@
   //set page title
   document.title = meeting.name;
 
-<<<<<<< HEAD
-  //format time string (duration? or appointment?)
-  const timeString = meeting.start
-    ? strings[settings.weekdays[meeting.start.format('d')]].concat(
-        ' ',
-        meeting.start.format('h:mm a'),
-        meeting.end ? ` – ${meeting.end.format('h:mm a')}` : ''
-      )
-    : strings.appointment;
-=======
   //feedback URL link
   if (!meeting.feedback_url && feedback_emails.length) {
     meeting.feedback_url = formatFeedbackEmail(
@@ -91,7 +81,6 @@
       meeting
     );
   }
->>>>>>> 61a57e5a
 
   const contactButtons = [];
 
